{
  "name": "elrincondeebano",
  "version": "1.0.0",
  "description": "",
  "main": "service-worker.js",
  "directories": {
    "test": "test"
  },
  "scripts": {
    "fonts": "node tools/fetch-fonts.mjs",
    "preflight": "node tools/preflight.js",
    "build": "npm run preflight && node tools/build.js && node tools/build-index.js && node tools/build-pages.js && node tools/build-components.js && node tools/copy-static.js && node tools/inject-structured-data.js && node tools/inject-resource-hints.js && node tools/generate-sitemap.js && node tools/verify-sw-assets.js",
    "check:determinism": "node tools/check-determinism-paths.mjs",
    "check:css-order": "node scripts/check-css-order.mjs",
    "format": "prettier --write .",
    "icons": "node tools/generate-icons.js",
    "images:variants": "node tools/generate-image-variants.js",
    "images:generate": "node tools/generate-images.mjs",
    "images:rewrite": "node tools/rewrite-images.mjs",
    "lint:images": "node tools/lint-images.mjs",
    "prune:backups": "node tools/prune-backups.js",
    "test": "node test/run-all.js && vitest run",
    "test:coverage": "npx c8 npm test",
    "typecheck": "tsc -p tsconfig.typecheck.json",
    "test:cypress": "cypress run --spec cypress/e2e/nav_menu.cy.ts",
    "test:e2e": "playwright test --trace on",
    "lighthouse:audit": "node tools/lighthouse-audit.mjs",
    "snapshot": "node tools/snapshot-site.mjs --tag dev"
  },
  "keywords": [],
  "author": "",
  "license": "ISC",
  "type": "commonjs",
  "devDependencies": {
    "@playwright/test": "^1.57.0",
    "@stryker-mutator/core": "^9.4.0",
    "@stryker-mutator/vitest-runner": "^9.4.0",
    "@vitest/coverage-v8": "^4.0.15",
<<<<<<< HEAD
    "cypress": "^13.17.0",
    "esbuild": "^0.25.11",
    "eslint": "^8.57.0",
    "jsdom": "^27.4.0",
=======
    "cypress": "^15.8.1",
    "esbuild": "^0.27.2",
    "eslint": "^9.39.2",
    "jsdom": "^24.1.3",
>>>>>>> 39e53876
    "lighthouse": "12.6.0",
    "prettier": "^3.7.4",
    "serve": "^14.2.5",
    "sharp": "^0.33.5",
    "typescript": "^5.9.3",
    "undici": "^7.16.0",
    "vitest": "^4.0.16"
  },
  "dependencies": {
    "@popperjs/core": "^2.11.8",
    "bootstrap": "^5.3.3",
    "ejs": "^3.1.10"
  },
  "engines": {
    "node": ">=22 <25"
  },
  "volta": {
    "node": "22.20.0",
    "npm": "10.9.3"
  }
}<|MERGE_RESOLUTION|>--- conflicted
+++ resolved
@@ -36,17 +36,10 @@
     "@stryker-mutator/core": "^9.4.0",
     "@stryker-mutator/vitest-runner": "^9.4.0",
     "@vitest/coverage-v8": "^4.0.15",
-<<<<<<< HEAD
-    "cypress": "^13.17.0",
-    "esbuild": "^0.25.11",
-    "eslint": "^8.57.0",
-    "jsdom": "^27.4.0",
-=======
     "cypress": "^15.8.1",
     "esbuild": "^0.27.2",
     "eslint": "^9.39.2",
     "jsdom": "^24.1.3",
->>>>>>> 39e53876
     "lighthouse": "12.6.0",
     "prettier": "^3.7.4",
     "serve": "^14.2.5",
