'use strict';

// Service Worker Configuration and Initialization
const SERVICE_WORKER_CONFIG = {
    path: '/service-worker.js',
    scope: '/',
    updateCheckInterval: 5 * 60 * 1000, // 5 minutes
};

// Enhanced service worker registration with proper error handling and lifecycle management
function registerServiceWorker() {
    if (!('serviceWorker' in navigator)) {
        console.warn('Service workers are not supported in this browser');
        return;
    }

    window.addEventListener('load', async () => {
        try {
            initializeServiceWorker();
        } catch (error) {
            console.error('Service Worker initialization failed:', error);
            showServiceWorkerError('Failed to initialize service worker. Some features may not work offline.');
        }
    });
}

// Initialize the service worker and set up event handlers
async function initializeServiceWorker() {
    try {
        const registration = await navigator.serviceWorker.register(
            SERVICE_WORKER_CONFIG.path,
            { scope: SERVICE_WORKER_CONFIG.scope }
        );

        console.log('ServiceWorker registered successfully:', registration.scope);
        
        // Set up update handling
        setupUpdateHandling(registration);
        
        // Set up periodic update checks
        setupPeriodicUpdateCheck(registration);
        
        // Handle controller changes
        setupControllerChangeHandling();
        
        // Set up offline/online detection
        setupConnectivityHandling();

    } catch (error) {
        console.error('ServiceWorker registration failed:', error);
        throw error;
    }
}

// Set up handling for service worker updates
function setupUpdateHandling(registration) {
    registration.addEventListener('updatefound', () => {
        const newWorker = registration.installing;
        newWorker.addEventListener('statechange', () => {
            if (newWorker.state === 'installed' && navigator.serviceWorker.controller) {
                // Immediately activate the new service worker without a prompt
                newWorker.postMessage({ type: 'SKIP_WAITING' });
            }
        });
    });
}


// Set up periodic checks for service worker updates
function setupPeriodicUpdateCheck(registration) {
    // Initial check
    checkForUpdates(registration);
    
    // Set up periodic checks
    setInterval(() => {
        checkForUpdates(registration);
    }, SERVICE_WORKER_CONFIG.updateCheckInterval);
}

// Check for service worker updates
async function checkForUpdates(registration) {
    try {
        await registration.update();
        
        // Check if product data needs updating
        const response = await fetch('/_products/product_data.json', {
            headers: {
                'Cache-Control': 'no-cache',
                'Pragma': 'no-cache'
            }
        });
        
        if (response.ok) {
            const data = await response.json();
            const currentVersion = data.version;
            const storedVersion = localStorage.getItem('productDataVersion');
            
            if (currentVersion !== storedVersion) {
                registration.active?.postMessage({
                    type: 'INVALIDATE_PRODUCT_CACHE'
                });
                
                localStorage.setItem('productDataVersion', currentVersion);
                showUpdateNotification(null, 'New product data available');
            }
        }
    } catch (error) {
        console.warn('Update check failed:', error);
    }
}

// Set up handling for service worker controller changes
function setupControllerChangeHandling() {
    let refreshing = false;
    navigator.serviceWorker.addEventListener('controllerchange', () => {
        if (!refreshing) {
            refreshing = true;
            window.location.reload();
        }
    });
}

// Set up handling for online/offline connectivity
function setupConnectivityHandling() {
    const updateOnlineStatus = () => {
        const offlineIndicator = document.getElementById('offline-indicator');
        if (offlineIndicator) {
            offlineIndicator.style.display = navigator.onLine ? 'none' : 'block';
        }
        
        if (!navigator.onLine) {
            showConnectivityNotification('You are currently offline. Some features may be limited.');
        }
    };

    window.addEventListener('online', updateOnlineStatus);
    window.addEventListener('offline', updateOnlineStatus);
    updateOnlineStatus(); // Initial check
}

// Show update notification to user
function showUpdateNotification(serviceWorker, message = 'Una versión está disponible') {
    const notification = createNotificationElement(
        message,
        'Actualizar ahora',
        'Después',
        () => {
            if (serviceWorker) {
                serviceWorker.postMessage({ type: 'SKIP_WAITING' });
            } else {
                window.location.reload();
            }
        }
    );
    
    showNotification(notification);
}

// Show error notification to user
function showServiceWorkerError(message) {
    const notification = createNotificationElement(
        message,
        'Reload',
        'Dismiss',
        () => window.location.reload()
    );
    
    showNotification(notification);
}

// Show connectivity notification to user
function showConnectivityNotification(message) {
    const notification = createNotificationElement(
        message,
        'Retry',
        'Dismiss',
        () => window.location.reload()
    );
    
    showNotification(notification);
}

// Create notification element
function createNotificationElement(message, primaryButtonText, secondaryButtonText, primaryAction) {
    const notification = document.createElement('div');
    notification.className = 'notification-toast';
    notification.setAttribute('role', 'alert');
    notification.setAttribute('aria-live', 'polite');
    
    notification.innerHTML = `
        <div class="notification-content">
            <p>${message}</p>
            <div class="notification-actions">
                <button class="primary-action">${primaryButtonText}</button>
                <button class="secondary-action">${secondaryButtonText}</button>
            </div>
        </div>
    `;
    
    // Set up event listeners
    notification.querySelector('.primary-action').addEventListener('click', () => {
        primaryAction();
        notification.remove();
    });
    
    notification.querySelector('.secondary-action').addEventListener('click', () => {
        notification.remove();
    });
    
    return notification;
}

// Show notification to user
function showNotification(notificationElement) {
    // Remove any existing notifications
    const existingNotification = document.querySelector('.notification-toast');
    if (existingNotification) {
        existingNotification.remove();
    }
    
    // Add new notification
    document.body.appendChild(notificationElement);
    
    // Auto-dismiss after 5 minutes
    setTimeout(() => {
        if (document.body.contains(notificationElement)) {
            notificationElement.remove();
        }
    }, 5 * 60 * 1000);
}

// Initialize the service worker when running in a browser environment
if (typeof navigator !== 'undefined' && 'serviceWorker' in navigator) {
    registerServiceWorker();
}


// Utility functions
const memoize = (fn, cacheSize = 100) => {
    const cache = new Map();
    return (...args) => {
        const key = JSON.stringify(args);
        if (cache.has(key)) return cache.get(key);
        const result = fn(...args);
        if (cache.size >= cacheSize) {
            const oldestKey = cache.keys().next().value;
            cache.delete(oldestKey);
        }
        cache.set(key, result);
        return result;
    };
};

const debounce = (func, delay) => {
    let timeoutId;
    return (...args) => {
        clearTimeout(timeoutId);
        timeoutId = setTimeout(() => func(...args), delay);
    };
};


// Add this utility function for generating stable product IDs
const generateStableId = (product) => {
    // Create a stable ID using product properties that shouldn't change
    // Using name and category as they should be unique together
    const baseString = `${product.name}-${product.category}`.toLowerCase();
    
    // Create a simple hash of the string
    let hash = 0;
    for (let i = 0; i < baseString.length; i++) {
        const char = baseString.charCodeAt(i);
        hash = ((hash << 5) - hash) + char;
        hash = hash & hash; // Convert to 32-bit integer
    }
    
    // Return a more readable ID format
    return `pid-${Math.abs(hash)}`;
};

const sanitizeHTML = (unsafe) => {
    const element = document.createElement('div');
    element.textContent = unsafe;
    return element.innerHTML;
};

// Modify the fetchProducts function
const fetchProducts = async () => {
    try {
        const response = await fetch('/_products/product_data.json', {
            headers: {
                'Content-Type': 'application/json',
                'X-Requested-With': 'XMLHttpRequest'
            }
        });
        if (!response.ok) {
            throw new Error(`HTTP error. Status: ${response.status}`);
        }
        const data = await response.json();
        return data.products.map(product => ({
            ...product,
            id: generateStableId(product),
            name: sanitizeHTML(product.name),
            description: sanitizeHTML(product.description),
            category: sanitizeHTML(product.category)
        }));
    } catch (error) {
        console.error('Error al obtener productos:', error);
        showErrorMessage(`Error al cargar los productos. Por favor, verifique su conexión a internet e inténtelo de nuevo. (Error: ${error.message})`);
        throw error;
    }
};

const createSafeElement = (tag, attributes = {}, children = []) => {
    const element = document.createElement(tag);
    Object.entries(attributes).forEach(([key, value]) => {
        if (key === 'text') {
            element.textContent = value;
        } else {
            element.setAttribute(key, value);
        }
    });
    children.forEach(child => {
        if (typeof child === 'string') {
            element.appendChild(document.createTextNode(child));
        } else {
            element.appendChild(child);
        }
    });
    return element;
};

const showErrorMessage = (message) => {
    const errorMessage = createSafeElement('div', { class: 'error-message', role: 'alert' }, [
        createSafeElement('p', {}, [message]),
        createSafeElement('button', { class: 'retry-button' }, ['Intentar nuevamente'])
    ]);
    const productContainer = document.getElementById('product-container');
    if (productContainer) {
        productContainer.innerHTML = '';
        productContainer.appendChild(errorMessage);
        errorMessage.querySelector('.retry-button').addEventListener('click', initApp);
    } else {
        console.error('Contenedor de productos no encontrado');
    }
};

// Global error handler
if (typeof window !== 'undefined') {
    window.addEventListener('error', (event) => {
        console.error("Error global:", event.error);
        showErrorMessage('Ocurrió un error inesperado. Por favor, recarga la página.');
    });
}

// Main function to initialize the application
const initApp = async () => {
    console.log('Initializing app...');

    // Ensure DOMPurify is loaded before proceeding
    if (typeof DOMPurify === 'undefined') {
        try {
            await new Promise((resolve, reject) => {
                const script = document.createElement('script');
                script.src = 'https://cdnjs.cloudflare.com/ajax/libs/dompurify/2.3.8/purify.min.js';
                script.onload = resolve;
                script.onerror = reject;
                document.head.appendChild(script);
            });
        } catch (error) {
            console.error('Failed to load DOMPurify:', error);
            showErrorMessage('Failed to load required dependencies. Please refresh the page.');
            return;
        }
    }

    const navbarContainer = document.getElementById('navbar-container');
    const footerContainer = document.getElementById('footer-container');
    const productContainer = document.getElementById('product-container');
    const sortOptions = document.getElementById('sort-options');
    const filterKeyword = document.getElementById('filter-keyword');

    let products = [];
    let cart = JSON.parse(localStorage.getItem('cart')) || [];

    const updateOnlineStatus = () => {
        const offlineIndicator = document.getElementById('offline-indicator');
        if (offlineIndicator) {
            offlineIndicator.style.display = navigator.onLine ? 'none' : 'block';
        }
        if (!navigator.onLine) {
            console.log('App is offline. Using cached data if available.');
        }
    };

    const loadComponent = async (container, filename) => {

        if (!container) {
            console.warn(`Contenedor no encontrado para el componente: ${filename}`);
            return;
        }

        try {
            const response = await fetch(filename);
            if (!response.ok) throw new Error(`HTTP error! status: ${response.status}`);
            const html = await response.text();
    
            const sanitizedHtml = DOMPurify.sanitize(html, {
                USE_PROFILES: { html: true },
                ALLOWED_TAGS: ['div', 'span', 'p', 'h1', 'h2', 'h3', 'h4', 'h5', 'h6', 'ul', 'ol', 'li', 'a', 'img', 'br', 'strong', 'em', 'button', 'nav', 'footer', 'header', 'main', 'section'],
                ALLOWED_ATTR: ['href', 'src', 'alt', 'class', 'id', 'style', 'aria-label', 'role', 'type', 'data-bs-toggle', 'data-bs-target', 'aria-controls', 'aria-expanded']
            });
            
            container.innerHTML = '';
            const parser = new DOMParser();
            const doc = parser.parseFromString(sanitizedHtml, 'text/html');
            
            Array.from(doc.body.children).forEach(child => {
                container.appendChild(child.cloneNode(true));
            });
        } catch (error) {
            console.error("Error al cargar componente:", { component: filename, message: error.message });
            throw error;
        }
    };

    const loadComponents = async () => {
        try {
            await Promise.all([
                loadComponent(navbarContainer, '/pages/navbar.html'),
                loadComponent(footerContainer, '/pages/footer.html')
            ]);
            console.log('Components loaded successfully');
        } catch (error) {
            console.error('Error al cargar componentes:', error);
            showErrorMessage('Error al cargar los componentes de la página. Por favor, actualice la página o verifique su conexión a internet.');
        }
    };

    const renderPriceHtml = (price, discount, currencyCode = 'CLP') => {
        const formatter = new Intl.NumberFormat('es-CL', {
            style: 'currency',
            currency: currencyCode,
            minimumFractionDigits: 0
        });
    
        const formattedPrice = formatter.format(price);
        const priceContainer = createSafeElement('div', { class: 'precio-container' });
        if (discount) {
            const discountedPrice = price - discount;
            const formattedDiscountedPrice = formatter.format(discountedPrice);
<<<<<<< HEAD
            priceContainer.appendChild(
                createSafeElement('span', { class: 'precio-descuento', 'aria-label': 'Precio con descuento' }, [formattedDiscountedPrice])
            );
            priceContainer.appendChild(
                createSafeElement('span', { class: 'precio-original', 'aria-label': 'Precio original' }, [
                    createSafeElement('span', { class: 'tachado' }, [formattedPrice])
                ])
            );
        } else {
            priceContainer.appendChild(
                createSafeElement('span', { class: 'precio', 'aria-label': 'Precio' }, [formattedPrice])
            );
        }
        return priceContainer;
=======
            return createSafeElement('div', { class: 'precio-container' }, [
                createSafeElement('span', { class: 'precio-descuento', 'aria-label': 'Precio con descuento' }, [formattedDiscountedPrice]),
                createSafeElement('span', { class: 'precio-original', 'aria-label': 'Precio original' }, [
                    createSafeElement('span', { class: 'tachado' }, [formattedPrice])
                ])
            ]);
        }
        return createSafeElement('span', { class: 'precio', 'aria-label': 'Precio' }, [formattedPrice]);
>>>>>>> ac08d219
    };

    const renderQuantityControl = (product) => {
        const quantityControl = createSafeElement('div', { class: 'quantity-control' });
        const minusBtn = createSafeElement('button', { class: 'quantity-btn', 'aria-label': 'Decrease quantity' }, ['-']);
        const plusBtn = createSafeElement('button', { class: 'quantity-btn', 'aria-label': 'Increase quantity' }, ['+']);
        const input = createSafeElement('input', {
            type: 'number',
            class: 'quantity-input',
            value: Math.max(getCartItemQuantity(product.id), 1),
            min: '1',
            max: '50',
            'aria-label': 'Quantity',
            'data-id': product.id
        });

        minusBtn.addEventListener('click', () => updateQuantity(product, -1));
        plusBtn.addEventListener('click', () => updateQuantity(product, 1));
        input.addEventListener('change', (e) => {
            const newQuantity = parseInt(e.target.value, 10);
            const currentQuantity = getCartItemQuantity(product.id);
            updateQuantity(product, newQuantity - currentQuantity);
        });

        quantityControl.appendChild(minusBtn);
        quantityControl.appendChild(input);
        quantityControl.appendChild(plusBtn);

        return quantityControl;
    };

    const getCartItemQuantity = (productId) => {
        const item = cart.find(item => item.id === productId);
        return item ? item.quantity : 0;
    };

    const renderProducts = (productsToRender) => {
        const fragment = document.createDocumentFragment();
        const isSubcategoryPage = window.location.pathname.includes('/pages/');
        
        productsToRender.forEach(product => {
            const { id, name, description, image_path, price, discount, stock } = product;
            
            const productElement = createSafeElement('div', {
                class: `producto col-12 col-sm-6 col-md-4 col-lg-3 mb-4 ${!stock ? 'agotado' : ''}`,
                'aria-label': `Product: ${name}`
            });
    
            const cardElement = createSafeElement('div', { class: 'card' });
            
            let adjustedImagePath;
            if (isSubcategoryPage) {
                adjustedImagePath = `../${image_path.replace(/^\//, '')}`;
            } else {
                adjustedImagePath = image_path;
            }
            
            const imgElement = createSafeElement('img', {
                'data-src': adjustedImagePath,
                alt: name,
                class: 'card-img-top lazyload'
            });
            cardElement.appendChild(imgElement);
    
            const cardBody = createSafeElement('div', { class: 'card-body' });
            cardBody.appendChild(createSafeElement('h3', { class: 'card-title' }, [name]));
            cardBody.appendChild(createSafeElement('p', { class: 'card-text' }, [description]));
            
            cardBody.appendChild(renderPriceHtml(price, discount));
    
            // Get cart item state
            const cartItem = cart.find(item => item.id === id);
            const cartItemQuantity = cartItem ? cartItem.quantity : 0;
    
            if (cartItemQuantity > 0) {
                const quantityControl = renderQuantityControl(product);
                cardBody.appendChild(quantityControl);
                // Update quantity input value
                const quantityInput = quantityControl.querySelector('.quantity-input');
                if (quantityInput) {
                    quantityInput.value = cartItemQuantity;
                }
            } else {
                const addToCartBtn = createSafeElement('button', {
                    class: 'btn btn-primary mt-2',
                    'data-id': id,
                    'aria-label': `Add ${name} to cart`
                }, ['Agregar']);
                
                addToCartBtn.addEventListener('click', () => {
                    addToCart(product, 1);
                    const quantityControl = renderQuantityControl(product);
                    addToCartBtn.replaceWith(quantityControl);
                    quantityControl.classList.add('fade-in-up');
                });
                
                cardBody.appendChild(addToCartBtn);
            }
    
            cardElement.appendChild(cardBody);
            productElement.appendChild(cardElement);
            fragment.appendChild(productElement);
        });
    
        const productContainer = document.getElementById('product-container');
        productContainer.innerHTML = '';
        productContainer.appendChild(fragment);
        lazyLoadImages();
    };
    
    const lazyLoadImages = () => {
        const imageObserver = new IntersectionObserver((entries, observer) => {
            entries.forEach(entry => {
                if (entry.isIntersecting) {
                    const img = entry.target;
                    img.src = img.dataset.src;
                    img.classList.remove('lazyload');
                    observer.unobserve(img);
                }
            });
        }, { rootMargin: '100px' });
    
        document.querySelectorAll('img.lazyload').forEach(img => imageObserver.observe(img));
    };

    const filterProducts = (products, keyword, sortCriterion) => {
        return products
            .filter(product => 
                (product.name.toLowerCase().includes(keyword.toLowerCase()) ||
                product.description.toLowerCase().includes(keyword.toLowerCase())) &&
                product.stock  // This ensures only in-stock items are shown
            )
            .sort((a, b) => sortProducts(a, b, sortCriterion));
    };

    const sortProducts = (a, b, criterion) => {
        if (!criterion || criterion === 'original') {
            return a.originalIndex - b.originalIndex;
        }
        const [property, order] = criterion.split('-');
        const valueA = property === 'price' ? a.price - (a.discount || 0) : a.name.toLowerCase();
        const valueB = property === 'price' ? b.price - (b.discount || 0) : b.name.toLowerCase();
        return order === 'asc' ? 
            (valueA < valueB ? -1 : valueA > valueB ? 1 : 0) :
            (valueB < valueA ? -1 : valueB > valueA ? 1 : 0);
    };

    const memoizedFilterProducts = memoize(filterProducts);

    const updateProductDisplay = () => {
        try {
            const criterion = sortOptions.value || 'original';
            const keyword = filterKeyword.value.trim();
            const filteredAndSortedProducts = memoizedFilterProducts(products, keyword, criterion);
            renderProducts(filteredAndSortedProducts);
        } catch (error) {
            console.error('Error al actualizar visualización de productos:', error);
            showErrorMessage('Error al actualizar la visualización de productos. Por favor, intenta más tarde.');
        }
    };

    const debouncedUpdateProductDisplay = debounce(updateProductDisplay, 300);

    const updateCartIcon = () => {
        const cartCount = document.getElementById('cart-count');
        const totalItems = cart.reduce((total, item) => total + item.quantity, 0);
        cartCount.textContent = totalItems;
        cartCount.setAttribute('aria-label', `${totalItems} items in cart`);
    };

    const addToCart = (product, quantity) => {
        try {
            const existingItem = cart.find(item => item.id === product.id);
            if (existingItem) {
                existingItem.quantity = Math.min(existingItem.quantity + quantity, 50);
            } else {
                // Store complete product information
                cart.push({
                    id: product.id,
                    name: product.name,
                    description: product.description,
                    price: product.price,
                    discount: product.discount,
                    image_path: product.image_path,
                    quantity: Math.min(quantity, 50),
                    category: product.category,
                    stock: product.stock
                });
            }
            saveCart();
            updateCartIcon();
            renderCart();
            
            const quantityInput = document.querySelector(`[data-id="${product.id}"].quantity-input`);
            if (quantityInput) {
                quantityInput.value = Math.max(getCartItemQuantity(product.id), 1);
            }
        } catch (error) {
            console.error('Error al agregar al carrito:', error);
            showErrorMessage('Error al agregar el artículo al carrito. Por favor, intenta nuevamente.');
        }
    };

    const removeFromCart = (productId) => {
        try {
            cart = cart.filter(item => item.id !== productId);
            saveCart();
            updateCartIcon();
            renderCart();
            updateProductDisplay();
        }
        catch (error) {
            console.error('Error al eliminar del carrito:', error);
            showErrorMessage('Error al eliminar el artículo del carrito. Por favor, intenta nuevamente.');
        }
    };

    const updateQuantity = (product, change) => {
        try {
            const item = cart.find(item => item.id === product.id);
            const newQuantity = item ? item.quantity + change : 1;
    
            if (newQuantity <= 0) {
                removeFromCart(product.id);
                updateProductDisplay(); // Refresh the entire product display
            } else if (newQuantity <= 50) {
                if (item) {
                    item.quantity = newQuantity;
                } else {
                    addToCart(product, 1);
                }
                saveCart();
                updateCartIcon();
                renderCart();
    
                const quantityInput = document.querySelector(`[data-id="${product.id}"].quantity-input`);
                if (quantityInput) {
                    quantityInput.value = newQuantity;
                    quantityInput.classList.add('quantity-changed');
                    setTimeout(() => quantityInput.classList.remove('quantity-changed'), 300);
                }
            }
        } catch (error) {
            console.error('Error al actualizar cantidad:', error);
            showErrorMessage('Error al actualizar la cantidad. Por favor, intenta nuevamente.');
        }
    };

    const emptyCart = () => {
        try {
            cart = [];
            saveCart();
            updateCartIcon();
            renderCart();
            updateProductDisplay();
        } catch (error) {
            console.error('Error al vaciar el carrito:', error);
            showErrorMessage('Error al vaciar el carrito. Por favor, inténtelo de nuevo.');
        }
    };

    const saveCart = () => {
        try {
            localStorage.setItem('cart', JSON.stringify(cart));
        } catch (error) {
            console.error('Error al guardar el carrito:', error);
            showErrorMessage('Error al guardar el carrito. Tus cambios podrían no persistir.');
        }
    };

    const renderCart = () => {
        const cartItems = document.getElementById('cart-items');
        const cartTotal = document.getElementById('cart-total');
        cartItems.innerHTML = '';
        
        let total = 0;
        
        cart.forEach(item => {
            const discountedPrice = item.price - (item.discount || 0);
            const itemElement = createSafeElement('div', { class: 'cart-item mb-3', 'aria-label': `Cart item: ${item.name}` });
            itemElement.appendChild(createSafeElement('div', {}, [item.name]));
            
            const quantityContainer = createSafeElement('div');
            const decreaseBtn = createSafeElement('button', { 
                class: 'btn btn-sm btn-secondary decrease-quantity', 
                'data-id': item.id, 
                'aria-label': `Decrease quantity of ${item.name}`
            }, ['-']);
            const increaseBtn = createSafeElement('button', { 
                class: 'btn btn-sm btn-secondary increase-quantity', 
                'data-id': item.id, 
                'aria-label': `Increase quantity of ${item.name}`
            }, ['+']);
            const quantitySpan = createSafeElement('span', { 
                class: 'mx-2 item-quantity', 
                'aria-label': `Quantity of ${item.name}`
            }, [item.quantity.toString()]);
            
            quantityContainer.appendChild(decreaseBtn);
            quantityContainer.appendChild(quantitySpan);
            quantityContainer.appendChild(increaseBtn);
            itemElement.appendChild(quantityContainer);
            
            itemElement.appendChild(createSafeElement('div', {}, [`Precio: $${discountedPrice.toLocaleString('es-CL')}`]));
            itemElement.appendChild(createSafeElement('div', {}, [`Subtotal: $${(discountedPrice * item.quantity).toLocaleString('es-CL')}`]));
            
            const removeBtn = createSafeElement('button', { 
                class: 'btn btn-sm btn-danger remove-item', 
                'data-id': item.id, 
                'aria-label': `Remove ${item.name} from cart`
            }, ['Eliminar']);
            itemElement.appendChild(removeBtn);
            
            cartItems.appendChild(itemElement);
            
            total += discountedPrice * item.quantity;
        });
        
        cartTotal.textContent = `Total: $${total.toLocaleString('es-CL')}`;
        cartTotal.setAttribute('aria-label', `Total cart value: $${total.toLocaleString('es-CL')}`);

        const creditOption = document.getElementById('payment-credit-container');
        if (creditOption) {
            if (total >= 30000) {
                creditOption.classList.remove('d-none');
            } else {
                creditOption.classList.add('d-none');
                const creditInput = creditOption.querySelector('input');
                if (creditInput) {
                    creditInput.checked = false;
                }
            }
        }
    };

    const submitCart = () => {
        const selectedPayment = document.querySelector('input[name="paymentMethod"]:checked');
        if (!selectedPayment) {
            alert('Por favor seleccione un método de pago');
            return;
        }

        let message = "Mi pedido:\n\n";
        cart.forEach(item => {
            const discountedPrice = item.price - (item.discount || 0);
            message += `${item.name}\n`;
            message += `Cantidad: ${item.quantity}\n`;
            message += `Precio unitario: $${discountedPrice.toLocaleString('es-CL')}\n`;
            message += `Subtotal: $${(discountedPrice * item.quantity).toLocaleString('es-CL')}\n\n`;
        });
        
        const total = cart.reduce((sum, item) => sum + (item.price - (item.discount || 0)) * item.quantity, 0);
        message += `Total: $${total.toLocaleString('es-CL')}\n`;
        message += `Método de pago: ${selectedPayment.value}`;
        
        const encodedMessage = encodeURIComponent(message);
        window.open(`https://wa.me/56951118901?text=${encodedMessage}`, '_blank');
    };

    try {
        await loadComponents();
        products = await fetchProducts();

        if (products.length === 0) {
            showErrorMessage('No hay productos disponibles. Por favor, intenta más tarde.');
            return;
        }

        const currentCategory = document.querySelector('main').dataset.category;
        if (currentCategory) {
            products = products.filter(product => product.category === currentCategory);
        }

        sortOptions.addEventListener('change', debouncedUpdateProductDisplay);
        filterKeyword.addEventListener('input', debouncedUpdateProductDisplay);

        // Initial product display
        updateProductDisplay();

        // Offline support
        window.addEventListener('online', updateOnlineStatus);
        window.addEventListener('offline', updateOnlineStatus);
        updateOnlineStatus();

        // Shopping cart event listeners
        const cartIcon = document.getElementById('cart-icon');
        const emptyCartBtn = document.getElementById('empty-cart');
        const submitCartBtn = document.getElementById('submit-cart');
        
        cartIcon.addEventListener('click', () => {
            if (typeof window.bootstrap !== 'undefined' && window.bootstrap.Offcanvas) {
                const cartOffcanvas = new window.bootstrap.Offcanvas(document.getElementById('cartOffcanvas'));
                renderCart();
                cartOffcanvas.show();
            } else {
                console.error('Bootstrap Offcanvas no está disponible');
                renderCart();
                const cartOffcanvasElement = document.getElementById('cartOffcanvas');
                if (cartOffcanvasElement) {
                    cartOffcanvasElement.classList.add('show');
                }
            }
        });
        
        emptyCartBtn.addEventListener('click', emptyCart);
        submitCartBtn.addEventListener('click', submitCart);
        
        document.getElementById('cart-items').addEventListener('click', (e) => {
            const target = e.target;
            const productId = target.closest('[data-id]')?.dataset.id;
            
            if (!productId) return;

            if (target.classList.contains('decrease-quantity')) {
                updateQuantity({id: productId}, -1);
            } else if (target.classList.contains('increase-quantity')) {
                updateQuantity({id: productId}, 1);
            } else if (target.classList.contains('remove-item')) {
                removeFromCart(productId);
            }
        });
        
        updateCartIcon();

        // Performance monitoring
        if ('performance' in window) {
            window.addEventListener('load', () => {
                const paintTime = performance.getEntriesByType('paint');
                const navigationTime = performance.getEntriesByType('navigation')[0];
                console.log('First Contentful Paint:', paintTime[0].startTime);
                console.log('DOM Content Loaded:', navigationTime.domContentLoadedEventEnd);
                console.log('Load Time:', navigationTime.loadEventEnd);
            });
        }

    } catch (error) {
        console.error("Error al inicializar productos:", error);
        showErrorMessage('Error al cargar productos. Por favor, inténtelo más tarde.');
    }
};

// Run the application when the DOM is ready
if (typeof document !== 'undefined') {
    document.addEventListener('DOMContentLoaded', function() {
        // Register service worker first
        registerServiceWorker();

        // Then initialize the app
        initApp().catch(error => {
            console.error('Error al inicializar la aplicación:', error);
            showErrorMessage('Error al inicializar la aplicación. Por favor, actualice la página.');
        });
    });
}
if (typeof module !== 'undefined') {
    module.exports = { generateStableId };
}<|MERGE_RESOLUTION|>--- conflicted
+++ resolved
@@ -449,31 +449,19 @@
         if (discount) {
             const discountedPrice = price - discount;
             const formattedDiscountedPrice = formatter.format(discountedPrice);
-<<<<<<< HEAD
-            priceContainer.appendChild(
-                createSafeElement('span', { class: 'precio-descuento', 'aria-label': 'Precio con descuento' }, [formattedDiscountedPrice])
-            );
-            priceContainer.appendChild(
-                createSafeElement('span', { class: 'precio-original', 'aria-label': 'Precio original' }, [
-                    createSafeElement('span', { class: 'tachado' }, [formattedPrice])
-                ])
-            );
-        } else {
-            priceContainer.appendChild(
-                createSafeElement('span', { class: 'precio', 'aria-label': 'Precio' }, [formattedPrice])
-            );
-        }
-        return priceContainer;
-=======
+        if (hasDiscount) {
             return createSafeElement('div', { class: 'precio-container' }, [
                 createSafeElement('span', { class: 'precio-descuento', 'aria-label': 'Precio con descuento' }, [formattedDiscountedPrice]),
                 createSafeElement('span', { class: 'precio-original', 'aria-label': 'Precio original' }, [
                     createSafeElement('span', { class: 'tachado' }, [formattedPrice])
                 ])
             ]);
-        }
-        return createSafeElement('span', { class: 'precio', 'aria-label': 'Precio' }, [formattedPrice]);
->>>>>>> ac08d219
+        } else {
+            return createSafeElement('div', { class: 'precio-container' }, [
+                createSafeElement('span', { class: 'precio', 'aria-label': 'Precio' }, [formattedPrice])
+            ]);
+        }
+
     };
 
     const renderQuantityControl = (product) => {
