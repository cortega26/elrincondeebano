--- conflicted
+++ resolved
@@ -183,9 +183,6 @@
 .precio-descuento {
   font-size: 1rem;
   font-weight: 700;
-<<<<<<< HEAD
-=======
-}
 
 .precio-descuento {
   color: var(--accent-color);
@@ -193,22 +190,7 @@
 
 .precio {
   color: var(--text-color);
->>>>>>> ac08d219
-}
-
-.precio-descuento {
-  color: var(--accent-color);
-}
-
-<<<<<<< HEAD
-.precio {
-  color: var(--text-color);
-}
-=======
-
->>>>>>> ac08d219
-
-
+}
 
 .precio-original {
   display: flex;
