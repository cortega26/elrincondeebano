// Service Worker Configuration
const CACHE_CONFIG = {
    prefixes: {
        static: 'ebano-static-v3',
        dynamic: 'ebano-dynamic-v2',
        products: 'ebano-products-v3'
    },
    duration: {
        products: 5 * 60 * 1000,     // 5 minutes for product data
        static: 24 * 60 * 60 * 1000, // 24 hours for static assets
        dynamic: 12 * 60 * 60 * 1000 // 12 hours for dynamic content
    },
    staticAssets: [
        '/',
        '/index.html',
        '/404.html',
        '/assets/css/style.css',
        '/assets/css/critical.css',
        '/assets/js/script.js',
        '/assets/images/web/logo.webp',
        '/assets/images/web/favicon.ico',
        '/assets/images/web/placeholder.webp',
        '/pages/offline.html'
    ]
};

// Message channel management
const MESSAGE_CONFIG = {
    timeout: 5000,
    debug: false
};

const messageChannels = new Map();

function cleanupMessageChannel(messageId) {
    const channel = messageChannels.get(messageId);
    if (channel) {
        clearTimeout(channel.timeoutId);
        messageChannels.delete(messageId);
        if (MESSAGE_CONFIG.debug) {
            console.log(`Cleaned up message channel ${messageId}`);
        }
    }
}

async function respondToMessage(event, handler) {
    const messageId = crypto.randomUUID();
    
    if (event.ports && event.ports[0]) {
        const timeoutId = setTimeout(() => {
            cleanupMessageChannel(messageId);
            event.ports[0].postMessage({ 
                error: 'Message handling timed out',
                messageId 
            });
        }, MESSAGE_CONFIG.timeout);

        messageChannels.set(messageId, { 
            port: event.ports[0],
            timeoutId,
            created: Date.now()
        });

        try {
            const result = await handler();
            event.ports[0].postMessage({ 
                success: true, 
                data: result,
                messageId
            });
        } catch (error) {
            event.ports[0].postMessage({ 
                error: error.message,
                messageId
            });
        } finally {
            cleanupMessageChannel(messageId);
        }
    } else {
        // Maintain backwards compatibility for existing message handling
        await handler();
    }
}

// Helper function to check if a response is fresh
const isCacheFresh = (response, type = 'static') => {
    if (!response?.headers) return false;
    const timestamp = response.headers.get('sw-timestamp');
    if (!timestamp) return false;
    const age = Date.now() - parseInt(timestamp);
    return age < CACHE_CONFIG.duration[type];
};

// Helper function to add timestamp to response
const addTimestamp = async (response, type = 'static') => {
    const headers = new Headers(response.headers);
    headers.append('sw-timestamp', Date.now().toString());
    headers.append('cache-type', type);
    return new Response(await response.blob(), {
        status: response.status,
        statusText: response.statusText,
        headers: headers
    });
};

// Install event - cache static assets
self.addEventListener('install', event => {
    console.log('Service Worker: Installing...');
    event.waitUntil(
        (async () => {
            try {
                const cache = await caches.open(CACHE_CONFIG.prefixes.static);
                console.log('Service Worker: Cache opened');
                
                // Cache static assets individually for better error handling
                for (const asset of CACHE_CONFIG.staticAssets) {
                    try {
                        const response = await fetch(asset);
                        if (response.ok) {
                            const timestampedResponse = await addTimestamp(response.clone(), 'static');
                            await cache.put(asset, timestampedResponse);
                        }
                    } catch (err) {
                        console.warn(`Failed to cache asset ${asset}:`, err);
                        // Continue with other assets even if one fails
                    }
                }
                
                await self.skipWaiting();
                console.log('Service Worker: Installation complete');
            } catch (error) {
                console.error('Service Worker: Installation failed:', error);
                throw error;
            }
        })()
    );
});

// Activate event - clean up old caches
self.addEventListener('activate', event => {
    console.log('Service Worker: Activating...');
    event.waitUntil(
        Promise.all([
            caches.keys()
                .then(cacheNames => {
                    const validPrefixes = Object.values(CACHE_CONFIG.prefixes);
                    return Promise.all(
                        cacheNames
                            .filter(name => validPrefixes.some(prefix => !name.startsWith(prefix)))
                            .map(name => caches.delete(name))
                    );
                }),
            self.clients.claim()
        ]).then(() => console.log('Service Worker: Now controlling all clients'))
    );
});

// Handle product data fetch
async function handleProductDataFetch(request) {
    try {
        const networkResponse = await fetch(request);
        if (networkResponse.ok) {
            const cache = await caches.open(CACHE_CONFIG.prefixes.products);
            const data = await networkResponse.clone().json();
            
            // Create modified response with only in-stock products
            const modifiedData = {
                ...data,
                products: data.products.filter(product => product.stock)
            };
            
            // Create new response with filtered data
            const filteredResponse = new Response(JSON.stringify(modifiedData), {
                headers: networkResponse.headers,
                status: networkResponse.status,
                statusText: networkResponse.statusText
            });
            
            // Cache the filtered response
            const timestampedResponse = await addTimestamp(filteredResponse.clone(), 'products');
            await cache.put(request, timestampedResponse);
            
            return filteredResponse;
        }
    } catch (error) {
        console.log('Network fetch failed, trying cache:', error);
        const cachedResponse = await caches.match(request);
        if (cachedResponse && isCacheFresh(cachedResponse, 'products')) {
            return cachedResponse;
        }
    }

    throw new Error('Unable to fetch product data');
}

// Handle static asset fetch
async function handleStaticAssetFetch(request) {
    const cachedResponse = await caches.match(request);
    if (cachedResponse && isCacheFresh(cachedResponse, 'static')) {
        return cachedResponse;
    }

    try {
        const networkResponse = await fetch(request);
        if (networkResponse.ok) {
            const cache = await caches.open(CACHE_CONFIG.prefixes.static);
            const timestampedResponse = await addTimestamp(networkResponse.clone(), 'static');
            await cache.put(request, timestampedResponse);
            return networkResponse;
        }
    } catch (error) {
        if (cachedResponse) return cachedResponse;
        throw error;
    }
}

// Handle dynamic content fetch
async function handleDynamicFetch(request) {
    if (request.method !== 'GET') {
        return fetch(request);
    }

    try {
        const networkResponse = await fetch(request);
        if (networkResponse.ok) {
            const cache = await caches.open(CACHE_CONFIG.prefixes.dynamic);
            const timestampedResponse = await addTimestamp(networkResponse.clone(), 'dynamic');
            await cache.put(request, timestampedResponse);
            return networkResponse;
        }
    } catch (error) {
        const cachedResponse = await caches.match(request);
        if (cachedResponse) return cachedResponse;
        
        if (request.url.match(/\.(jpg|jpeg|png|gif|webp)$/)) {
            return caches.match('/assets/images/web/placeholder.webp');
        }
        throw error;
    }
}

// Fetch event handler
self.addEventListener('fetch', event => {
    const url = new URL(event.request.url);

<<<<<<< HEAD
    // For product_data.json, always try the network first.
=======
    // For product_data.json, always try the network first with cache fallback.
>>>>>>> e80223bf
    if (url.pathname.endsWith('product_data.json')) {
        event.respondWith(
        fetch(event.request)
            .then(networkResponse => {
            // No caching of the network response is performed here.
            return networkResponse;
            })
            .catch(() => {
            // If network fails, fall back to cache.
            return caches.match(event.request);
            })
        );
        return;
    }

    if (event.request.url.includes('googletagmanager.com/gtag/js')) {
        event.respondWith(
            fetch(event.request)
                .then((response) => {
                    console.log(`Response status: ${response.status}`);
                    console.log(`Response headers:`, [...response.headers]);
                    return response;
                })
                .catch((error) => {
                    console.error(`Fetch error for ${event.request.url}:`, error);
                    throw error;
                })
        );
    }
    
    // First, explicitly check if this is a request we should handle
    const isHandleableRequest = 
        // Check if it's our product data
        url.pathname.includes('product_data.json') ||
        // Check if it's one of our static assets
        CACHE_CONFIG.staticAssets.includes(url.pathname) ||
        // Check if it's a request to our domain that isn't a third-party script
        (url.origin === self.location.origin && 
         !url.pathname.includes('gtag') && 
         !url.pathname.includes('analytics'));

    // Only proceed if it's a request we should handle
    if (!isHandleableRequest) {
        return;
    }

    // Now we know this is a request we want to handle
    if (url.pathname.includes('product_data.json')) {
        event.respondWith(handleProductDataFetch(event.request));
    } else if (CACHE_CONFIG.staticAssets.includes(url.pathname)) {
        event.respondWith(handleStaticAssetFetch(event.request));
    } else {
        event.respondWith(handleDynamicFetch(event.request));
    }
});

// Enhanced message event handler with backwards compatibility
self.addEventListener('message', event => {
    if (event.data.type === 'SKIP_WAITING') {
        self.skipWaiting();
    } else if (event.data.type === 'INVALIDATE_PRODUCT_CACHE') {
        respondToMessage(event, async () => {
            await invalidateCache(CACHE_CONFIG.prefixes.products);
            return { status: 'product_cache_invalidated' };
        });
    } else if (event.data.type === 'INVALIDATE_ALL_CACHES') {
        respondToMessage(event, async () => {
            await invalidateAllCaches();
            return { status: 'all_caches_invalidated' };
        });
    }
});

// Helper function to invalidate specific cache
async function invalidateCache(cacheName) {
    try {
        const cache = await caches.open(cacheName);
        const requests = await cache.keys();
        await Promise.all(requests.map(request => cache.delete(request)));
        console.log(`Cache ${cacheName} invalidated successfully`);
    } catch (error) {
        console.error(`Error invalidating cache ${cacheName}:`, error);
        throw error; // Propagate error for proper handling in message response
    }
}

// Helper function to invalidate all caches
async function invalidateAllCaches() {
    try {
        const cacheNames = await caches.keys();
        const validPrefixes = Object.values(CACHE_CONFIG.prefixes);
        await Promise.all(
            cacheNames
                .filter(name => validPrefixes.some(prefix => name.startsWith(prefix)))
                .map(name => caches.delete(name))
        );
        console.log('All caches invalidated successfully');
    } catch (error) {
        console.error('Error invalidating all caches:', error);
        throw error; // Propagate error for proper handling in message response
    }
}<|MERGE_RESOLUTION|>--- conflicted
+++ resolved
@@ -243,11 +243,7 @@
 self.addEventListener('fetch', event => {
     const url = new URL(event.request.url);
 
-<<<<<<< HEAD
     // For product_data.json, always try the network first.
-=======
-    // For product_data.json, always try the network first with cache fallback.
->>>>>>> e80223bf
     if (url.pathname.endsWith('product_data.json')) {
         event.respondWith(
         fetch(event.request)
